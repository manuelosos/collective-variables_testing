import logging
from collections.abc import Iterable
import networkx as nx
import numpy as np
<<<<<<< HEAD
=======
import sponet.states
>>>>>>> 879c3dea
from sponet import CNVMParameters, CNTMParameters
from sponet.multiprocessing import sample_many_runs
from numpy.random import Generator, default_rng

from sponet_cv_testing.computation.interpretable_cvs import (
    optimize_fused_lasso,
    build_cv_from_alpha,
    compute_diffusion_maps,
    compute_distance_matrices
)

logger = logging.getLogger("testpipeline.compute.run_method")


def setup_dynamic(
        dynamic_parameters: dict,
        network: nx.Graph
) -> CNVMParameters | CNTMParameters:

    num_states: int = dynamic_parameters["num_states"]
    rates: dict = dynamic_parameters["rates"]
    model: str = dynamic_parameters["model"]

    # Python lists have to be converted to numpy arrays.
    # By assumption every list passed by the json file will be converted.
    for key in rates.keys():
        if isinstance(rates[key], Iterable):
            rates[key] = np.array(rates[key])

    if model.lower() == "cnvm":
        params = CNVMParameters(
            num_opinions=num_states,
            num_agents=network.number_of_nodes(),
            network=network,
            **rates
        )
    elif model.lower() == "cntm":
        params = CNTMParameters(
            network=network,
            **rates
        )
    else:
        raise ValueError(f"Unknown dynamic! {model}")

    logger.info(f"Dynamic model {model} setup")

    return params


def create_anchor_points(
        dynamic: CNVMParameters | CNTMParameters,
        num_anchor_points: int,
        lag_time: float,
        short_integration_time: float = -1,
) -> np.ndarray:

    if short_integration_time < 0:
        # Set short_integration_time dependent on maximal rate
        max_rate = max(np.max(dynamic.r), np.max(dynamic.r_tilde))
        short_integration_time: float = lag_time / 10 / max_rate

    x_anchor = sample_states_local_clusters(
        dynamic.network, dynamic.num_opinions, num_anchor_points, 5
    )

    if short_integration_time > 0:
        logger.debug(f"Starting short integration lag_time {short_integration_time}.")
        _, x = sample_many_runs(
            dynamic, x_anchor, short_integration_time, 2, 1, n_jobs=-1
        )
        x_anchor = x[:, 0, -1, :]

    return x_anchor


def sample_anchors(
        dynamic: CNVMParameters | CNTMParameters,
        anchors: np.ndarray,
        lag_time: float,
        num_time_steps: int,
        num_samples_per_anchor: int
) -> np.ndarray:

    if num_time_steps < 1:
        num_time_steps = 1
    t, x_samples = sample_many_runs(dynamic, anchors, lag_time, num_time_steps + 1, num_samples_per_anchor)
    x_samples = x_samples[:, :, 1:, :]

    return x_samples


def approximate_transition_manifolds(
        samples: np.ndarray,
        num_nodes: int,
        num_coordinates: int,
        distance_matrix_triangle_inequality_speedup: bool
) -> tuple[np.ndarray, np.ndarray, np.ndarray, np.ndarray, np.ndarray]:

    num_time_steps = samples.shape[2]
    logger.debug(f"Computing {num_time_steps} distance_matrices "
                 f"with triangle speedup = {distance_matrix_triangle_inequality_speedup}.")
    bandwidth_transitions = (num_nodes / 2) ** 0.5

    distance_matrices, distance_matrix_compute_times = (
        compute_distance_matrices(samples, bandwidth_transitions, distance_matrix_triangle_inequality_speedup)
    )

    logger.debug(f"Computing {num_time_steps} diffusion maps.")
    diffusion_maps, diffusion_maps_eigenvalues, dimension_estimates, bandwidth_diffusion_maps = (
        compute_diffusion_maps(distance_matrices,
                               num_coordinates))

    return (diffusion_maps, diffusion_maps_eigenvalues, bandwidth_diffusion_maps, dimension_estimates,
            distance_matrix_compute_times)


def linear_regression(
        transition_manifold_samples: np.ndarray,
        anchors: np.ndarray,
        network: nx.Graph,
        num_opinions: int
):

    num_time_steps = transition_manifold_samples.shape[0]
    num_initial_states = transition_manifold_samples.shape[1]
    num_coordinates = transition_manifold_samples.shape[2]
    num_agents = anchors.shape[1]

    arr_alphas = np.empty((num_time_steps, num_agents, num_coordinates))
    arr_colors = np.empty((num_time_steps, num_initial_states, num_coordinates))

    arr_alphas_weighted = np.empty_like(arr_alphas)
    arr_colors_weighted = np.empty_like(arr_colors)

    xi_cvs = []
    xi_cvs_weighted = []

    pen_vals = np.logspace(3, -2, 6)
    weights = np.array([d for _, d in network.degree()])

    for i in range(num_time_steps):
        # no pre-weighting
        logger.debug(f"Time step {i}: Starting linear regression without pre weighting.")
        arr_alphas[i, :, :], arr_colors[i, :, :] = optimize_fused_lasso(anchors,
                                                                        transition_manifold_samples[i],
                                                                        network,
                                                                        pen_vals,
                                                                        performance_threshold=0.999
                                                                        )

        xi_cvs.append(build_cv_from_alpha(arr_alphas[i, :, :], num_opinions))

        # with pre-weighting
        logger.debug(f"Time step {i}: Starting linear regression with pre weighting.")
        arr_alphas_weighted[i, :, :], arr_colors_weighted[i, :, :] = (
            optimize_fused_lasso(anchors,
                                 transition_manifold_samples[i],
                                 network,
                                 pen_vals,
                                 weights=weights,
                                 performance_threshold=0.999
                                 ))

        xi_cvs_weighted.append(build_cv_from_alpha(arr_alphas_weighted[i, :, :], num_opinions, weights=weights))

    xi_cvs = np.array(xi_cvs)
    xi_cvs_weighted = np.array(xi_cvs_weighted)

    return arr_alphas, arr_colors, xi_cvs, arr_alphas_weighted, arr_colors_weighted, xi_cvs_weighted


def sample_states_local_clusters(
    network: nx.Graph,
    num_opinions: int,
    num_states: int,
    max_num_seeds: int = 1,
    min_num_seeds: int = 1,
    rng: Generator = default_rng(),
) -> np.ndarray:
    """
    Create states by the following procedure:
    1) Pick uniformly random opinion shares
    2) Pick num_seeds random seeds on the graph for each opinion
    (num_seeds is uniformly random between min_num_seeds and max_num_seeds)
    3) Propagate the opinions outward from each seed to neighboring nodes until the shares are reached

    Parameters
    ----------
    network : nx.Graph
    num_opinions : int
    num_states : int
    max_num_seeds : int, optional
    min_num_seeds : int, optional
    rng : Generator, optional
        random number generator

    Returns
    -------
    np.ndarray
    """
    num_agents = network.number_of_nodes()
    x = np.zeros((num_states, num_agents))
    alpha = np.ones(num_opinions)

    for i in range(num_states):
        target_shares = rng.dirichlet(alpha=alpha)
        target_counts = np.round(target_shares * num_agents).astype(int)
        target_counts[-1] = num_agents - np.sum(target_counts[:-1])
        this_x = -1 * np.ones(num_agents)  # -1 stands for not yet specified
        counts = np.zeros(num_opinions)  # keep track of current counts for each opinion

        # pick initial seeds
        num_seeds = rng.integers(min_num_seeds, max_num_seeds + 1)
        seeds = rng.choice(num_agents, size=num_seeds * num_opinions, replace=False)
        rng.shuffle(seeds)
        seeds = seeds.reshape(
            (num_opinions, num_seeds)
        )  # keep track of seeds of each opinion
        seeds = list(seeds)

        counts_reached = np.zeros(num_opinions).astype(bool)

        while True:
            # iterate through seeds and propagate opinions
            opinions = np.array(range(num_opinions))
            rng.shuffle(opinions)
            for m in opinions:
                # if counts are reached, there is nothing to do
                if counts_reached[m]:
                    continue

                # if there are no seeds available, add a random new one
                if len(seeds[m]) == 0:
                    possible_idx = np.nonzero(this_x == -1)[0]
                    new_seed = rng.choice(possible_idx)
                    seeds[m] = np.array([new_seed])

                new_seeds_m = []
                # set opinion of seeds to m
                for seed in seeds[m]:
                    if this_x[seed] != -1:
                        continue

                    if counts[m] < target_counts[m]:
                        this_x[seed] = m
                        counts[m] += 1

                        # add neighbors that are available as new seeds
                        neighbors = np.array([n for n in network.neighbors(seed)])
                        neighbors = neighbors[this_x[neighbors] == -1]
                        new_seeds_m += neighbors.tolist()

                    if counts[m] == target_counts[m]:  # counts have been reached
                        counts_reached[m] = True
                        break

                new_seeds_m = np.unique(new_seeds_m)
                rng.shuffle(new_seeds_m)
                seeds[m] = new_seeds_m

            if np.all(counts_reached):
                break

        x[i] = this_x

    x = np.unique(x.astype(int), axis=0)

    while x.shape[0] != num_states:
        missing_points = num_states - x.shape[0]
        x = np.concatenate(
            [
                x,
                sample_states_local_clusters(
                    network,
                    num_opinions,
                    missing_points,
                    max_num_seeds,
                    min_num_seeds,
                    rng,
                ),
            ]
        )
        x = np.unique(x.astype(int), axis=0)

    return x
<|MERGE_RESOLUTION|>--- conflicted
+++ resolved
@@ -1,11 +1,9 @@
 import logging
+import pickle
 from collections.abc import Iterable
 import networkx as nx
 import numpy as np
-<<<<<<< HEAD
-=======
 import sponet.states
->>>>>>> 879c3dea
 from sponet import CNVMParameters, CNTMParameters
 from sponet.multiprocessing import sample_many_runs
 from numpy.random import Generator, default_rng
