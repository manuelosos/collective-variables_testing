--- conflicted
+++ resolved
@@ -234,11 +234,7 @@
     no_speedup = num_anchor**2 * num_samples**2 * dimension
     speedup = (num_anchor**2 - n_speedup) *num_samples**2*dimension*num_anchor + n_speedup*num_anchor
     if no_speedup > speedup:
-<<<<<<< HEAD
-        logger.debug(f"speedup was successful ")
-=======
         logger.debug(f"speedup was successful")
->>>>>>> baa0528f
 
     logger.debug(f"Difference {no_speedup-speedup}")
 
